import cxapi = require('@aws-cdk/cx-api');
import aws = require('aws-sdk');
import colors = require('colors/safe');
import { md5hash } from '../archive';
import { debug } from '../logging';
import { Mode } from './aws-auth/credentials';
import { BUCKET_DOMAIN_NAME_OUTPUT, BUCKET_NAME_OUTPUT  } from './bootstrap-environment';
import { waitForStack } from './util/cloudformation';
import { SDK } from './util/sdk';

export interface UploadProps {
  s3KeyPrefix?: string,
  s3KeySuffix?: string,
  contentType?: string,
}

export interface Uploaded {
  filename: string;
  key: string;
  changed: boolean;
}

export class ToolkitInfo {
  public readonly sdk: SDK;

  constructor(private readonly props: {
    sdk: SDK,
    bucketName: string,
    bucketEndpoint: string,
    environment: cxapi.Environment
  }) {
  }

  public get bucketUrl() {
    return `https://${this.props.bucketEndpoint}`;
  }

  public get bucketName() {
    return this.props.bucketName;
  }

  /**
   * Uploads a data blob to S3 under the specified key prefix.
   * Uses md5 hash to render the full key and skips upload if an object
   * already exists by this key.
   */
  public async uploadIfChanged(data: any, props: UploadProps): Promise<Uploaded> {
    const s3 = await this.props.sdk.s3(this.props.environment, Mode.ForWriting);

    const s3KeyPrefix = props.s3KeyPrefix || '';
    const s3KeySuffix = props.s3KeySuffix || '';

    const bucket = this.props.bucketName;

    const hash = md5hash(data);
    const filename = `${hash}${s3KeySuffix}`;
    const key = `${s3KeyPrefix}${filename}`;
    const url = `s3://${bucket}/${key}`;

    debug(`${url}: checking if already exists`);
    if (await objectExists(s3, bucket, key)) {
      debug(`${url}: found (skipping upload)`);
      return { filename, key, changed: false };
    }

    debug(`${url}: uploading`);
    await s3.putObject({
      Bucket: bucket,
      Key: key,
      Body: data,
      ContentType: props.contentType
    }).promise();

    debug(`${url}: upload complete`);

    return { filename, key, changed: true };
  }

  /**
   * Prepare an ECR repository for uploading to using Docker
   */
  public async prepareEcrRepository(id: string, imageTag: string): Promise<EcrRepositoryInfo> {
    const ecr = await this.props.sdk.ecr(this.props.environment, Mode.ForWriting);

    // Create the repository if it doesn't exist yet
    const repositoryName = 'cdk/' + id.replace(/[:/]/g, '-').toLowerCase();

    let repository;
    try {
<<<<<<< HEAD
=======
      debug(`${repositoryName}: checking for repository.`);
>>>>>>> 71766e16
      const describeResponse = await ecr.describeRepositories({ repositoryNames: [repositoryName] }).promise();
      repository = describeResponse.repositories![0];
    } catch (e) {
      if (e.code !== 'RepositoryNotFoundException') { throw e; }
    }

    if (repository) {
      try {
<<<<<<< HEAD
=======
        debug(`${repositoryName}: checking for image ${imageTag}`);
>>>>>>> 71766e16
        await ecr.describeImages({ repositoryName, imageIds: [{ imageTag }] }).promise();

        // If we got here, the image already exists. Nothing else needs to be done.
        return {
          alreadyExists: true,
          repositoryUri: repository.repositoryUri!,
          repositoryArn: repository.repositoryArn!,
        };
      } catch (e) {
        if (e.code !== 'ImageNotFoundException') { throw e; }
      }
    } else {
<<<<<<< HEAD
=======
      debug(`${repositoryName}: creating`);
>>>>>>> 71766e16
      const response = await ecr.createRepository({ repositoryName }).promise();
      repository = response.repository!;

      // Better put a lifecycle policy on this so as to not cost too much money
      await ecr.putLifecyclePolicy({
        repositoryName,
        lifecyclePolicyText: JSON.stringify(DEFAULT_REPO_LIFECYCLE)
      }).promise();
    }

    // The repo exists, image just needs to be uploaded. Get auth to do so.

<<<<<<< HEAD
=======
    debug(`Fetching ECR authorization token`);
>>>>>>> 71766e16
    const authData =  (await ecr.getAuthorizationToken({ }).promise()).authorizationData || [];
    if (authData.length === 0) {
      throw new Error('No authorization data received from ECR');
    }
    const token = Buffer.from(authData[0].authorizationToken!, 'base64').toString('ascii');
    const [username, password] = token.split(':');

    return {
      alreadyExists: false,
      repositoryUri: repository.repositoryUri!,
      repositoryArn: repository.repositoryArn!,
      username,
      password,
      endpoint: authData[0].proxyEndpoint!,
    };
  }
}

export type EcrRepositoryInfo = CompleteEcrRepositoryInfo | UploadableEcrRepositoryInfo;

export interface CompleteEcrRepositoryInfo {
  repositoryUri: string;
  repositoryArn: string;
  alreadyExists: true;
}

export interface UploadableEcrRepositoryInfo {
  repositoryUri: string;
  repositoryArn: string;
  alreadyExists: false;
  username: string;
  password: string;
  endpoint: string;
}

async function objectExists(s3: aws.S3, bucket: string, key: string) {
  try {
    await s3.headObject({ Bucket: bucket, Key: key }).promise();
    return true;
  } catch (e) {
    if (e.code === 'NotFound') {
      return false;
    }

    throw e;
  }
}

export async function loadToolkitInfo(environment: cxapi.Environment, sdk: SDK, stackName: string): Promise<ToolkitInfo | undefined> {
  const cfn = await sdk.cloudFormation(environment, Mode.ForReading);
  const stack = await waitForStack(cfn, stackName);
  if (!stack) {
    debug('The environment %s doesn\'t have the CDK toolkit stack (%s) installed. Use %s to setup your environment for use with the toolkit.',
        environment.name, stackName, colors.blue(`cdk bootstrap "${environment.name}"`));
    return undefined;
  }
  return new ToolkitInfo({
    sdk, environment,
    bucketName: getOutputValue(stack, BUCKET_NAME_OUTPUT),
    bucketEndpoint: getOutputValue(stack, BUCKET_DOMAIN_NAME_OUTPUT)
  });
}

function getOutputValue(stack: aws.CloudFormation.Stack, output: string): string {
  let result: string | undefined;
  if (stack.Outputs) {
    const found = stack.Outputs.find(o => o.OutputKey === output);
    result = found && found.OutputValue;
  }
  if (result === undefined) {
    throw new Error(`The CDK toolkit stack (${stack.StackName}) does not have an output named ${output}. Use 'cdk bootstrap' to correct this.`);
  }
  return result;
}

const DEFAULT_REPO_LIFECYCLE = {
  rules: [
    {
      rulePriority: 100,
      description: 'Retain only 5 images',
      selection: {
        tagStatus: 'any',
        countType: 'imageCountMoreThan',
        countNumber: 5,
      },
      action: { type: 'expire' }
    }
  ]
};<|MERGE_RESOLUTION|>--- conflicted
+++ resolved
@@ -87,10 +87,7 @@
 
     let repository;
     try {
-<<<<<<< HEAD
-=======
       debug(`${repositoryName}: checking for repository.`);
->>>>>>> 71766e16
       const describeResponse = await ecr.describeRepositories({ repositoryNames: [repositoryName] }).promise();
       repository = describeResponse.repositories![0];
     } catch (e) {
@@ -99,10 +96,7 @@
 
     if (repository) {
       try {
-<<<<<<< HEAD
-=======
         debug(`${repositoryName}: checking for image ${imageTag}`);
->>>>>>> 71766e16
         await ecr.describeImages({ repositoryName, imageIds: [{ imageTag }] }).promise();
 
         // If we got here, the image already exists. Nothing else needs to be done.
@@ -115,10 +109,7 @@
         if (e.code !== 'ImageNotFoundException') { throw e; }
       }
     } else {
-<<<<<<< HEAD
-=======
       debug(`${repositoryName}: creating`);
->>>>>>> 71766e16
       const response = await ecr.createRepository({ repositoryName }).promise();
       repository = response.repository!;
 
@@ -130,11 +121,7 @@
     }
 
     // The repo exists, image just needs to be uploaded. Get auth to do so.
-
-<<<<<<< HEAD
-=======
     debug(`Fetching ECR authorization token`);
->>>>>>> 71766e16
     const authData =  (await ecr.getAuthorizationToken({ }).promise()).authorizationData || [];
     if (authData.length === 0) {
       throw new Error('No authorization data received from ECR');
